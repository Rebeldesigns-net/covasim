'''
Simple example usage for the Covid-19 agent-based model
'''

#%% Imports and settings
import pylab as pl
import sciris as sc
<<<<<<< HEAD
import covasim.cova_seattle as covid_seattle
=======
import covasim.cova_seattle as cova
>>>>>>> 0cc12e66

doplot = 1
figsize = (20,16)


#%% Define the tests

def test_age_structure(doplot=False, use_popdata=True): # If being run via pytest, turn off

    # Create and run the simulation without age structure
    sims = sc.objdict()

    sims.without = cova.Sim()
    sims.without['usepopdata'] = 0
    sims.without.run(verbose=1)

    # ...and with
<<<<<<< HEAD
    if use_popdata:
        sims.withdata = covid_seattle.Sim()
        sims.withdata['usepopdata'] = 1
        sims.withdata.run(verbose=1)
    
=======
    sims.withdata = cova.Sim()
    sims.withdata['usepopdata'] = 1
    sims.withdata.run(verbose=1)

>>>>>>> 0cc12e66
    # Calculate ages
    ages = sc.objdict()
    for key in sims.keys():
        ages[key] = []
        for person in sims[key].people.values():
            ages[key].append(person.age)

    # Optionally plot
    if doplot:
        nbins = 100

        # Plot epi results
        for sim in sims.values():
            sim.plot()

        # Plot ages
        pl.figure(figsize=figsize)
        for a,key,age in ages.enumitems():
            if key == 'without':
                title = f'Normally-distributed age distribution'
            elif key == 'withdata':
                title = f'Age distribution based on Seattle census data'
            pl.subplot(2,1,a+1)
            pl.hist(ages[a], nbins)
            pl.title(title)
            pl.xlabel('Age')
            pl.ylabel('Number of people')

    return sims, ages


#%% Run as a script
if __name__ == '__main__':
    sc.tic()
    sims, ages = test_age_structure(doplot=doplot)
    sc.toc()


print('Done.')<|MERGE_RESOLUTION|>--- conflicted
+++ resolved
@@ -5,11 +5,7 @@
 #%% Imports and settings
 import pylab as pl
 import sciris as sc
-<<<<<<< HEAD
-import covasim.cova_seattle as covid_seattle
-=======
 import covasim.cova_seattle as cova
->>>>>>> 0cc12e66
 
 doplot = 1
 figsize = (20,16)
@@ -17,7 +13,7 @@
 
 #%% Define the tests
 
-def test_age_structure(doplot=False, use_popdata=True): # If being run via pytest, turn off
+def test_age_structure(doplot=False): # If being run via pytest, turn off
 
     # Create and run the simulation without age structure
     sims = sc.objdict()
@@ -27,18 +23,10 @@
     sims.without.run(verbose=1)
 
     # ...and with
-<<<<<<< HEAD
-    if use_popdata:
-        sims.withdata = covid_seattle.Sim()
-        sims.withdata['usepopdata'] = 1
-        sims.withdata.run(verbose=1)
-    
-=======
     sims.withdata = cova.Sim()
     sims.withdata['usepopdata'] = 1
     sims.withdata.run(verbose=1)
 
->>>>>>> 0cc12e66
     # Calculate ages
     ages = sc.objdict()
     for key in sims.keys():
