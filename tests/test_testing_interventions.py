--- conflicted
+++ resolved
@@ -11,7 +11,7 @@
 do_plot   = 1
 do_show   = 0
 do_save   = 1
-debug     = 1
+debug     = 0
 keep_sims = 0
 fig_path  = [f'results/testing_scen_{i}.png' for i in range(3)]
 
@@ -57,7 +57,7 @@
           'name':'Assuming South Korea testing levels of 0.02% daily (with contact tracing); isolate positives',
           'pars': {
               'interventions': [cv.test_num(daily_tests=optimistic_daily_tests),
-                                cv.dynamic_pars({'cont_factor':{'days':20, 'vals':0.1}})] # This means that people who've been in contact with known positives isolate with 90% effectiveness
+                                cv.dynamic_pars({'quar_prob':{'days':20, 'vals':0.9}})] # This means that people who've been in contact with known positives quarantine with 90% effectiveness
               }
           },
         'floating': {
@@ -118,33 +118,12 @@
 
     # Define the scenarios
     scenarios = {
-<<<<<<< HEAD
-        '7dayturnaround': {
-          'name':'Symptomatic testing with 7 days to get results',
-            'pars': {
-                'interventions': cv.test_num(daily_tests=daily_tests, test_delay=7)
-              }
-          },
-        '3dayturnaround': {
-          'name':'Symptomatic testing with 3 days to get results',
-          'pars': {
-              'interventions': cv.test_num(daily_tests=daily_tests, test_delay=3)
-              }
-          },
-        '0dayturnaround': {
-            'name': 'Symptomatic testing with immediate results',
-            'pars': {
-                'interventions': cv.test_num(daily_tests=daily_tests, test_delay=0)
-            }
-        },
-=======
         f'{d}dayturnaround': {
             'name':f'Symptomatic testing with {d} days to get results',
             'pars': {
                 'interventions': cv.test_num(daily_tests=daily_tests, test_delay=d)
             }
         } for d in range(1, 7+1)
->>>>>>> 32e47d06
     }
 
     metapars = {'n_runs': n_runs}
@@ -170,15 +149,12 @@
     verbose = 1
     base_pars = {
       'n': 20000
-      }
+    }
 
     base_sim = cv.Sim(base_pars) # create sim object
     base_sim['n_days'] = 50
-    #base_sim['contacts'] = {'h': 4,   's': 10,  'w': 10,  'c': 0} # Turn off community contacts - not working
-    #base_sim['beta'] = 0.02 # Increase beta
     n_people = base_sim['n']
     npts = base_sim.npts
-
 
     # Define overall testing assumptions
     testing_prop = 0.1 # Assumes we could test 10% of the population daily (way too optimistic!!)
@@ -187,12 +163,11 @@
     # Define the scenarios
     scenarios = {
         'lowtrace': {
-<<<<<<< HEAD
-            'name': '10% daily testing; poor contact tracing, 50% of contacts self-isolate for 7 days',
-            'pars': {
-                'quar_trans_factor': 0.5,
+            'name': '10% daily testing; poor contact tracing; quarantine reduces acq 50%; 7d quarantine',
+            'pars': {
+                'quar_trans_factor': {'h': 1, 's': 0.5, 'w': 0.5, 'c': 0.25},
                 'quar_acq_factor': 0.5,
-                'quarantine_period': 7,
+                'quar_period': 7,
                 'interventions': [
                     cv.test_num(daily_tests=daily_tests),
                     cv.contact_tracing(trace_probs = {'h': 1, 's': 0.8, 'w': 0.5, 'c': 0.0},
@@ -200,11 +175,11 @@
             }
         },
         'modtrace': {
-            'name': '10% daily testing; moderate contact tracing, 75% of contacts self-isolate for 10 days',
-            'pars': {
-                'quar_trans_factor': 0.25,
+            'name': '10% daily testing; moderate contact tracing; quarantine reduces acq 75%; 10d quarantine',
+            'pars': {
+                'quar_trans_factor': {'h': 1, 's': 0.25, 'w': 0.25, 'c': 0.1},
                 'quar_acq_factor': 0.75,
-                'quarantine_period': 10,
+                'quar_period': 10,
                 'interventions': [
                     cv.test_num(daily_tests=daily_tests),
                     cv.contact_tracing(trace_probs = {'h': 1, 's': 0.8, 'w': 0.5, 'c': 0.1},
@@ -212,11 +187,11 @@
             }
         },
         'hightrace': {
-            'name': '10% daily testing; fast contact tracing, 90% of contacts self-isolate for 14 days',
-            'pars': {
-                'quar_trans_factor': 0.1,
+            'name': '10% daily testing; good contact tracing; quarantine reduces acq 90%; 14d quarantine',
+            'pars': {
+                'quar_trans_factor': {'h': 0.5, 's': 0.1, 'w': 0.1, 'c': 0.1},
                 'quar_acq_factor': 0.9,
-                'quarantine_period': 14,
+                'quar_period': 14,
                 'interventions': [
                     cv.test_num(daily_tests=daily_tests),
                     cv.contact_tracing(trace_probs = {'h': 1, 's': 0.8, 'w': 0.8, 'c': 0.2},
@@ -224,50 +199,15 @@
             }
         },
         'crazy': {
-            'name': '10% daily testing; same-day contact tracing, 100% of contacts self-isolate for 21 days',
-            'pars': {
-                'quar_trans_factor': 0,
+            'name': '10% daily testing; perfect same-day contact tracing; quarantine reduces stops acq; 21d quarantine',
+            'pars': {
+                'quar_trans_factor': {'h': 0.0, 's': 0.0, 'w': 0.0, 'c': 0.0},
                 'quar_acq_factor': 1,
-                'quarantine_period': 21,
+                'quar_period': 21,
                 'interventions': [
                     cv.test_num(daily_tests=daily_tests),
                     cv.contact_tracing(trace_probs = {'h': 1, 's': 1, 'w': 1, 'c': 1},
                                        trace_time  = {'h': 0, 's': 0, 'w': 0, 'c': 0})]
-=======
-            'name': '10% daily testing; poor contact tracing, 50% of contacts self-isolate',
-            'pars': {
-                'cont_factor': 0.5,
-                'interventions': [cv.test_num(daily_tests=daily_tests),
-                cv.contact_tracing(trace_probs = {'h': 1, 's': 0.8, 'w': 0.5, 'c': 0.0},
-                        trace_time  = {'h': 0, 's': 7,   'w': 7,   'c': 0})]
-            }
-        },
-        'modtrace': {
-            'name': '10% daily testing; moderate contact tracing, 75% of contacts self-isolate',
-            'pars': {
-                'cont_factor': 0.25,
-                'interventions': [cv.test_num(daily_tests=daily_tests),
-                cv.contact_tracing(trace_probs = {'h': 1, 's': 0.8, 'w': 0.5, 'c': 0.1},
-                        trace_time  = {'h': 0,  's': 3,  'w': 3,   'c': 8})]
-            }
-        },
-        'hightrace': {
-            'name': '10% daily testing; fast contact tracing, 90% of contacts self-isolate',
-            'pars': {
-                'cont_factor': 0.1,
-                'interventions': [cv.test_num(daily_tests=daily_tests),
-                cv.contact_tracing(trace_probs = {'h': 1, 's': 0.8, 'w': 0.8, 'c': 0.2},
-                        trace_time  = {'h': 0, 's': 1,   'w': 1,   'c': 5})]
-            }
-        },
-        'crazy': {
-            'name': '10% daily testing; same-day contact tracing, 100% of contacts self-isolate',
-            'pars': {
-                'cont_factor': 0,
-                'interventions': [cv.test_num(daily_tests=daily_tests),
-                cv.contact_tracing(trace_probs = {'h': 1, 's': 1, 'w': 1, 'c': 1},
-                        trace_time  = {'h': 0, 's': 0, 'w': 0, 'c': 0})]
->>>>>>> 32e47d06
             }
         },
     }
@@ -278,26 +218,24 @@
     scens.run(verbose=verbose, debug=debug)
 
     if do_plot:
-        scens.plot(do_save=do_save, do_show=do_show, fig_path=fig_path)
+        to_plot = default_scen_plots = [
+            'cum_infections',
+            'n_diagnosed',
+            'n_quarantined',
+        ]
+        scens.plot(do_save=do_save, do_show=do_show, to_plot=to_plot, fig_path=fig_path)
 
     return scens
 
 
 
-<<<<<<< HEAD
-
-=======
->>>>>>> 32e47d06
+
 #%% Run as a script
 if __name__ == '__main__':
     sc.tic()
 
     #scens1 = test_interventions(do_plot=do_plot, do_save=do_save, do_show=do_show, fig_path=fig_path[0])
-<<<<<<< HEAD
     #scens2 = test_turnaround(do_plot=do_plot, do_save=do_save, do_show=do_show, fig_path=fig_path[1])
-=======
-    scens2 = test_turnaround(do_plot=do_plot, do_save=do_save, do_show=do_show, fig_path=fig_path[1])
->>>>>>> 32e47d06
     scens3 = test_tracedelay(do_plot=do_plot, do_save=do_save, do_show=do_show, fig_path=fig_path[2])
 
     sc.toc()
