--- conflicted
+++ resolved
@@ -1,10 +1,6 @@
 {
   "summary": {
-<<<<<<< HEAD
     "n_susceptible": 14232.0,
-=======
-    "n_susceptible": 13570.0,
->>>>>>> face3800
     "n_exposed": 4148.0,
     "n_infectious": 2533.0,
     "n_symptomatic": 1511.0,
