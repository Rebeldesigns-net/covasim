const PlotlyChart = {
    props: ['graph'],
    render(h) {
        return h('div', {
            attrs: {
                id: this.graph.id,
            }
        });
    },

    mounted() {
        this.$nextTick(function () {
            let x = JSON.parse(this.graph.json);
            x.responsive = true;
            Plotly.react(this.graph.id, x);
        }
        );
    },
};


var vm = new Vue({
    el: '#app',

    components: {
        'plotly-chart': PlotlyChart,
    },

    data() {
        return {
            version: 'Unable to connect to server!', // This text will display instead of the version
            panel_open: true,
            history: [],
            historyIdx: 0,
            sim_length: 90,
            int_pars: {},
            sim_pars: {},
            epi_pars: {},
            show_animation: false,
            result: { // Store currently displayed results
                graphs: [],
                summary: {},
                files: {},
            },
            paramError: {},
            running: false,
            err: '',
<<<<<<< HEAD
            reset_options: ['Example'],// 'Seattle', 'Wuhan', 'Global'],
=======
            reset_options: ['Example'],//, 'Seattle', 'Wuhan', 'Global'],
>>>>>>> a935cdf3
            reset_choice: 'Example'
        };
    },

    async created() {
        this.get_version();
        this.resetPars();
    },

    filters: {
        to2sf(value) {
            return Number(value).toFixed(2);
        }
    },

    computed: {
        isRunDisabled: function () {
            console.log(this.paramError);
            return this.paramError && Object.keys(this.paramError).length > 0;
        }
    },

    methods: {
        open_panel() {
            this.panel_open = true;
        },
        
        async get_version() {
            const response = await sciris.rpc('get_version');
            this.version = response.data;
        },

        async runSim() {
            this.running = true;
            // this.graphs = this.$options.data().graphs; // Uncomment this to clear the graphs on each run
            this.err = this.$options.data().err;

            console.log(this.status);
            console.log(this.sim_pars, this.epi_pars);

            // Run a a single sim
            try {
                const response = await sciris.rpc('run_sim', [{...this.sim_pars, ...this.int_pars}, this.epi_pars, this.show_animation]);
                this.result.graphs = response.data.graphs;
                this.result.files = response.data.files;
                this.result.summary = response.data.summary;
                this.err = response.data.err;
                this.panel_open = !!this.err;
                this.int_pars = {web_int_day: response.data.sim_pars.web_int_day, web_int_eff: response.data.sim_pars.web_int_eff};
                delete response.data.sim_pars.web_int_day;
                delete response.data.sim_pars.web_int_eff;
                this.sim_pars = response.data.sim_pars;
                this.epi_pars = response.data.epi_pars;
                this.history.push(JSON.parse(JSON.stringify({ sim_pars: this.sim_pars, epi_pars: this.epi_pars, result: this.result })));
                this.historyIdx = this.history.length - 1;

            } catch (e) {
                this.err = 'Error running model: ' + e;
            }
            this.running = false;

        },

        async resetPars() {
            const response = await sciris.rpc('get_defaults', [this.reset_choice]);
            this.int_pars = {web_int_day: response.data.sim_pars.web_int_day, web_int_eff: response.data.sim_pars.web_int_eff};
            delete response.data.sim_pars.web_int_day;
            delete response.data.sim_pars.web_int_eff;
            this.sim_pars = response.data.sim_pars;
            this.epi_pars = response.data.epi_pars;
            this.setupFormWatcher('sim_pars');
            this.setupFormWatcher('epi_pars');
            this.graphs = [];
        },
        setupFormWatcher(paramKey) {
            const params = this[paramKey];
            if (!params) {
                return;
            }
            Object.keys(params).forEach(key => {
                this.$watch(`${paramKey}.${key}`, this.validateParam(key), { deep: true });
            });
        },
        validateParam(key) {
            return (param) => {
                if (param.best <= param.max && param.best >= param.min) {
                    this.$delete(this.paramError, key);
                } else {
                    this.$set(this.paramError, key, `Please enter a number between ${param.min} and ${param.max}`);
                }
            };
        },

        async downloadPars() {
            const d = new Date();
            const datestamp = `${d.getFullYear()}-${d.getMonth()}-${d.getDate()}_${d.getHours()}.${d.getMinutes()}.${d.getSeconds()}`;
            const fileName = `COVASim_parameters_${datestamp}.json`;

            // Adapted from https://stackoverflow.com/a/45594892 by Gautham
            const data = {
                sim_pars: this.sim_pars,
                epi_pars: this.epi_pars,
            };
            const fileToSave = new Blob([JSON.stringify(data, null, 4)], {
                type: 'application/json',
                name: fileName
            });
            saveAs(fileToSave, fileName);
        },

        async uploadPars() {
            try {
                const response = await sciris.upload('upload_pars');  //, [], {}, '');
                this.int_pars = {web_int_day: response.data.sim_pars.web_int_day, web_int_eff: response.data.sim_pars.web_int_eff};
                delete response.data.sim_pars.web_int_day;
                delete response.data.sim_pars.web_int_eff;
                this.sim_pars = response.data.sim_pars;
                this.epi_pars = response.data.epi_pars;
                this.graphs = [];
            } catch (error) {
                sciris.fail(this, 'Could not upload parameters', error);
            }
        },

        loadPars() {
            this.sim_pars = this.history[this.historyIdx].sim_pars;
            this.epi_pars = this.history[this.historyIdx].epi_pars;
            this.result = this.history[this.historyIdx].result;
        },

        async downloadExcel() {
            const res = await fetch(this.result.files.xlsx.content);
            const blob = await res.blob();
            saveAs(blob, this.result.files.xlsx.filename);
        },

        async downloadJson() {
            const res = await fetch(this.result.files.json.content);
            const blob = await res.blob();
            saveAs(blob, this.result.files.json.filename);
        },

    },

});<|MERGE_RESOLUTION|>--- conflicted
+++ resolved
@@ -45,11 +45,7 @@
             paramError: {},
             running: false,
             err: '',
-<<<<<<< HEAD
-            reset_options: ['Example'],// 'Seattle', 'Wuhan', 'Global'],
-=======
             reset_options: ['Example'],//, 'Seattle', 'Wuhan', 'Global'],
->>>>>>> a935cdf3
             reset_choice: 'Example'
         };
     },
