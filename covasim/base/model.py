'''
This file contains all the code for the basic use of Covasim.

Version: 2020mar20
'''

#%% Imports
import numpy as np # Needed for a few things not provided by pl
import pylab as pl
import sciris as sc
import datetime as dt
import statsmodels.api as sm
import covasim.framework as cv
from . import parameters as cvpars


# Specify all externally visible functions this file defines
__all__ = ['to_plot', 'Person', 'Sim']

to_plot = sc.odict({
        'Total counts': sc.odict({
            'cum_exposed': 'Cumulative infections',
            'cum_deaths': 'Cumulative deaths',
            'cum_recoveries':'Cumulative recoveries',
            # 'cum_tested': 'Cumulative tested',
            # 'n_susceptible': 'Number susceptible',
            # 'n_infectious': 'Number of active infections',
            'cum_diagnosed': 'Cumulative diagnosed',
        }),
        'Daily counts': sc.odict({
            'infections': 'New infections',
            'deaths': 'New deaths',
            'recoveries': 'New recoveries',
            # 'tests': 'Number of tests',
            'diagnoses': 'New diagnoses',
        })
    })



#%% Define classes

class Person(cv.Person):
    '''
    Class for a single person.
    '''
    def __init__(self, age, sex, cfr, uid=None, id_len=4):
        if uid is None:
            uid = sc.uuid(length=id_len) # Unique identifier for this person
        self.uid  = str(uid)
        self.age  = float(age) # Age of the person (in years)
        self.sex  = int(sex) # Female (0) or male (1)
        self.cfr  = cfr # Case fatality rate

        # Define state
        self.alive          = True
        self.susceptible    = True
        self.exposed        = False
        self.infectious     = False
        self.symptomatic    = False
        self.diagnosed      = False
        self.recovered      = False
        self.dead           = False
        self.known_contact  = False # Keep track of whether each person is a contact of a known positive
        self.n_infected     = 0 # Keep track of how many people each person infects

        # Keep track of dates
        self.date_exposed     = None
        self.date_infectious  = None
        self.date_symptomatic = None
        self.date_diagnosed   = None
        self.date_recovered   = None
        self.date_died        = None
        return


class Sim(cv.Sim):
    '''
    The Sim class handles the running of the simulation: the number of children,
    number of time points, and the parameters of the simulation.
    '''

    def __init__(self, pars=None, datafile=None):
        default_pars = cvpars.make_pars() # Start with default pars
        super().__init__(default_pars) # Initialize and set the parameters as attributes
        self.data = None # cvpars.load_data(datafile)
        self.stopped = None # If the simulation has stopped
        self.results_ready = False # Whether or not results are ready
        if pars is not None:
            self.update_pars(pars)
        return


    def initialize(self):
        ''' Perform all initializations '''
        self.validate_pars()
        self.set_seed(self['seed'])
        self.init_results()
        self.init_people()
        return


    def validate_pars(self):
        ''' Some parameters can take multiple types; this makes them consistent '''

        # Handle start day
        start_day = self['start_day'] # Shorten
        if start_day in [None, 0]: # Use default start day
            start_day = dt.datetime(2020, 1, 1)
        if not isinstance(start_day, dt.datetime):
            start_day = sc.readdate(start_day)
        self['start_day'] = start_day # Convert back

        # Replace tests with data, if available
        if self.data is not None:
            self['daily_tests'] = self.data['new_tests'] # Number of tests each day, from the data

        # Ensure test counts are valid
        self['daily_tests'] = np.minimum(self['daily_tests'], self['n']) # Cannot do more tests than there are people

        # Handle interventions
        for key in ['interv_days', 'interv_effs', 'daily_tests']:
            self[key] = sc.promotetoarray(self[key], skipnone=True)

        # Handle population data
        popdata_choices = ['random', 'bayesian', 'data']
        if sc.isnumber(self['usepopdata']) or isinstance(self['usepopdata'], bool): # Convert e.g. usepopdata=1 to 'bayesian'
            self['usepopdata'] = popdata_choices[int(self['usepopdata'])] # Choose one of these
        if self['usepopdata'] not in popdata_choices:
            choice = self['usepopdata']
            choicestr = ', '.join(popdata_choices)
            errormsg = f'Population data option "{choice}" not available; choices are: {choicestr}'
            raise ValueError(errormsg)

        return


    def init_results(self):
        ''' Initialize results '''

        def init_res(*args, **kwargs):
            ''' Initialize a single result object '''
            output = cv.Result(*args, **kwargs, npts=self.npts)
            return output

        # Create the main results structure
        self.results = {}
        self.results['n_susceptible']  = init_res('Number susceptible')
        self.results['n_exposed']      = init_res('Number exposed')
        self.results['n_infectious']   = init_res('Number infectious')
        self.results['n_symptomatic']  = init_res('Number symptomatic')
        self.results['n_recovered']    = init_res('Number recovered')
        self.results['infections']     = init_res('Number of new infections')
        self.results['tests']          = init_res('Number of tests')
        self.results['diagnoses']      = init_res('Number of new diagnoses')
        self.results['recoveries']     = init_res('Number of new recoveries')
        self.results['deaths']         = init_res('Number of new deaths')
        self.results['cum_exposed']    = init_res('Cumulative number exposed')
        self.results['cum_tested']     = init_res('Cumulative number of tests')
        self.results['cum_diagnosed']  = init_res('Cumulative number diagnosed')
        self.results['cum_deaths']     = init_res('Cumulative number of deaths')
        self.results['cum_recoveries'] = init_res('Cumulative number recovered')
        self.results['doubling_time']  = init_res('Doubling time', scale=False)
        self.results['r_eff']          = init_res('Effective reproductive number', scale=False)

        self.reskeys = list(self.results.keys()) # Save the names of the main result keys

        # Populate the rest of the results
        self.results['t'] = self.tvec
        self.results['date'] = [self['start_day'] + dt.timedelta(days=int(t)) for t in self.tvec]
        self.transtree = {} # For storing the transmission tree
        self.results_ready = False

        # Create calculated values structure
        self.calculated = {}
        self.calculated['eff_beta'] = self['asym_prop']*self['asym_factor']*self['beta'] + (1-self['asym_prop'])*self['beta']  # Using asymptomatic proportion
        self.calculated['r_0']      = self['contacts']*self['dur']*self.calculated['eff_beta']
        return


    def init_people(self, verbose=None, id_len=6):
        ''' Create the people '''
        if verbose is None:
            verbose = self['verbose']

        sc.printv(f'Creating {self["n"]} people...', 1, verbose)

        # Create the people -- just placeholders if we're using actual data
        people = {} # Dictionary for storing the people -- use plain dict since faster than odict
        n_people = int(self['n'])
        uids = sc.uuid(which='ascii', n=n_people, length=id_len)
        for p in range(n_people): # Loop over each person
            uid = uids[p]
            if self['usepopdata'] != 'random':
                age,sex,cfr = -1, -1, -1 # These get overwritten later
            else:
                age,sex,cfr = cvpars.get_age_sex(cfr_by_age=self['cfr_by_age'], default_cfr=self['default_cfr'], use_data=False)

            person = Person(age=age, sex=sex, cfr=cfr, uid=uid) # Create the person
            people[uid] = person # Save them to the dictionary

        # Store UIDs and people
        self.uids = uids
        self.people = people

        # Make the contact matrix -- TODO: move into a separate function
        if self['usepopdata'] == 'random':
            sc.printv(f'Creating contact matrix without data...', 2, verbose)
            for p in range(int(self['n'])):
                person = self.get_person(p)
                person.n_contacts = cv.pt(self['contacts']) # Draw the number of Poisson contacts for this person
                person.contact_inds = cv.choose_people(max_ind=len(self.people), n=person.n_contacts) # Choose people at random, assigning to household
        else:
            sc.printv(f'Creating contact matrix with data...', 2, verbose)
            import synthpops as sp

            self.contact_keys = self['contacts_pop'].keys()

            make_contacts_keys = ['use_age','use_sex','use_loc','use_social_layers']
            options_args = dict.fromkeys(make_contacts_keys, True)
            if self['usepopdata'] == 'bayesian':
                bayesian_args = sc.dcp(options_args)
                bayesian_args['use_bayesian'] = True
                bayesian_args['use_usa'] = False
                popdict = sp.make_popdict(uids=self.uids, use_bayesian=True)
                contactdict = sp.make_contacts(popdict, options_args=bayesian_args)
            elif self['usepopdata'] == 'data':
                data_args = sc.dcp(options_args)
                data_args['use_bayesian'] = False
                data_args['use_usa'] = True
                popdict = sp.make_popdict(uids=self.uids, use_bayesian=False)
                contactdict = sp.make_contacts(popdict, options_args=data_args)

            contactdict = sc.odict(contactdict)
            for p,uid,entry in contactdict.enumitems():
                person = self.get_person(p)
                person.age = entry['age']
                person.sex = entry['sex']
                person.cfr = cvpars.get_cfr(person.age, default_cfr=self['default_cfr'], cfr_by_age=self['cfr_by_age'])
                person.contact_inds = entry['contacts']

        sc.printv(f'Created {self["n"]} people, average age {sum([person.age for person in self.people.values()])/self["n"]:0.2f} years', 1, verbose)

        # Create the seed infections
        for i in range(int(self['n_infected'])):
            person = self.get_person(i)
            self.infect_person(source_person=None, target_person=person, t=0)

        return


    def summary_stats(self, verbose=None):
        ''' Compute the summary statistics to display at the end of a run '''

        if verbose is None:
            verbose = self['verbose']

        summary = {}
        for key in self.reskeys:
            summary[key] = self.results[key][-1]

        sc.printv(f"""Summary:
     {summary['n_susceptible']:5.0f} susceptible
     {summary['n_infectious']:5.0f} infectious
     {summary['n_symptomatic']:5.0f} symptomatic
     {summary['cum_exposed']:5.0f} total exposed
     {summary['cum_diagnosed']:5.0f} total diagnosed
     {summary['cum_deaths']:5.0f} total deaths
     {summary['cum_recoveries']:5.0f} total recovered
               """, 1, verbose)

        return summary


    def infect_person(self, source_person, target_person, t, infectious=False):
        '''
        Infect target_person. source_person is used only for constructing the
        transmission tree.
        '''
        target_person.susceptible = False
        target_person.exposed = True
        target_person.date_exposed = t

        serial_pars = dict(dist='normal_int', par1=self['serial'],    par2=self['serial_std'])
        incub_pars  = dict(dist='normal_int', par1=self['incub'],     par2=self['incub_std'])
        dur_pars    = dict(dist='normal_int', par1=self['dur'],       par2=self['dur_std'])
        death_pars  = dict(dist='normal_int', par1=self['timetodie'], par2=self['timetodie_std'])

        # Calculate how long before they can infect other people
        serial_dist = cv.sample(**serial_pars)
        target_person.date_infectious = t + serial_dist

        # Program them to either die or recover in the future
        if cv.bt(target_person.cfr):
            # They die
            death_dist = cv.sample(**death_pars)
            target_person.date_died = t + death_dist
        else:
            # They don't die; determine whether they develop symptoms
            # TODO, consider refactoring this with a "symptom_severity" parameter that could help determine likelihood of hospitalization
            if not cv.bt(self['asym_prop']): # They develop symptoms
                incub_dist = cv.sample(**incub_pars) # Caclulate how long til they develop symptoms
                target_person.date_symptomatic = t + incub_dist

            dur_dist = cv.sample(**dur_pars)
            target_person.date_recovered = target_person.date_infectious + dur_dist

        if source_person:
            self.transtree[target_person.uid] = {'from':source_person.uid, 'date':t}

        return target_person


    def run(self, initialize=True, calc_likelihood=False, do_plot=False, verbose=None, **kwargs):
        ''' Run the simulation '''

        T = sc.tic()

        # Reset settings and results
        if verbose is None:
            verbose = self['verbose']
<<<<<<< HEAD
        self.initialize() # Create people, results, etc.

        # Extract these for later use. The values are not dynamic and the dictionary lookup is expensive.
        userandpopdata   = (self['usepopdata'] == 'random')
        beta             = self['beta']
        asym_factor      = self['asym_factor']
        diag_factor      = self['diag_factor']
        cont_factor      = self['cont_factor']
        beta_pop         = self['beta_pop']
        sympt_test       = self['sympt_test']
        trace_test       = self['trace_test']
        test_sensitivity = self['sensitivity']
        burnin           = self['burnin']
=======
        if initialize:
            self.initialize() # Create people, results, etc.
>>>>>>> 5cc98b89

        # Main simulation loop
        self.stopped = False # We've just been asked to run, so ensure we're unstopped
        for t in range(self.npts):

            # Check timing and stopping function
            elapsed = sc.toc(T, output=True)
            if elapsed > self['timelimit']:
                print(f"Time limit ({self['timelimit']} s) exceeded; stopping...")
                self.stopped = {'why':'timelimit', 'message':'Time limit exceeded at step {t}', 't':t}

            if self['stop_func']:
                self.stopped = self['stop_func'](self, t) # Feed in the current simulation object and the time

            # If this gets set, stop running -- e.g. if the time limit is exceeded
            if self.stopped:
                break

            # Zero counts for this time step.
            n_susceptible = 0
            n_exposed     = 0
            n_deaths      = 0
            n_recoveries  = 0
            n_infectious  = 0
            n_infections  = 0
            n_symptomatic = 0
            n_recovered   = 0
            n_diagnoses   = 0

            # Extract these for later use. The values do not change in the person loop and the dictionary lookup is expensive.
            rand_popdata     = (self['usepopdata'] == 'random')
            beta             = self['beta']
            asym_factor      = self['asym_factor']
            diag_factor      = self['diag_factor']
            cont_factor      = self['cont_factor']
            beta_pop         = self['beta_pop']
            sympt_test       = self['sympt_test']
            trace_test       = self['trace_test']
            test_sensitivity = self['sensitivity']

            # Print progress
            if verbose>=1:
                string = f'  Running day {t:0.0f} of {self.pars["n_days"]} ({elapsed:0.2f} s elapsed)...'
                if verbose>=2:
                    sc.heading(string)
                else:
                    print(string)

            test_probs = {} # Store the probability of each person getting tested

            # Update each person
            for person in self.people.values():

                # Initialise testing -- assign equal testing probabilities initially, these will get adjusted later
                test_probs[person.uid] = 1.0

                # Count susceptibles
                if person.susceptible:
                    n_susceptible += 1
                    continue # Don't bother with the rest of the loop

                # If exposed, check if the person becomes infectious or develops symptoms
                if person.exposed:
                    n_exposed += 1
                    if not person.infectious and t >= person.date_infectious: # It's the day they become infectious
                        person.infectious = True
                        sc.printv(f'      Person {person.uid} became infectious!', 2, verbose)
                    if not person.symptomatic and person.date_symptomatic is not None and t >= person.date_symptomatic:  # It's the day they develop symptoms
                        person.symptomatic = True
                        sc.printv(f'      Person {person.uid} developed symptoms!', 2, verbose)

                # If infectious, check if anyone gets infected
                if person.infectious:

                    # Check for death
                    if person.date_died and t >= person.date_died:
                        person.exposed = False
                        person.infectious = False
                        person.symptomatic = False
                        person.recovered = False
                        person.died = True
                        n_deaths += 1

                    # Check for recovery
                    if person.date_recovered and t >= person.date_recovered: # It's the day they recover
                        person.exposed = False
                        person.infectious = False
                        person.symptomatic = False
                        person.recovered = True
                        n_recoveries += 1

                    # Calculate onward transmission
                    else:
                        n_infectious += 1 # Count this person as infectious
                        if rand_popdata: # TODO: refactor!

                            for contact_ind in person.contact_inds:

                                target_person = self.get_person(contact_ind)  # Stored by integer

                                # This person was diagnosed last time step: time to flag their contacts
                                if person.date_diagnosed is not None and person.date_diagnosed == t-1:
                                    target_person.known_contact = True

                                # Calculate transmission risk based on whether they're asymptomatic/diagnosed/have been isolated
                                thisbeta = beta * \
                                           (asym_factor if person.symptomatic else 1.) * \
                                           (diag_factor if person.diagnosed else 1.) * \
                                           (cont_factor if person.known_contact else 1.)
                                transmission = cv.bt(thisbeta) # Check whether virus is transmitted

                                if transmission:
                                    if target_person.susceptible: # Skip people who are not susceptible
                                        n_infections += 1
                                        self.infect_person(source_person=person, target_person=target_person, t=t)
                                        person.n_infected += 1
                                        sc.printv(f'        Person {person.uid} infected person {target_person.uid}!', 2, verbose)

                        else:
                            for ckey in self.contact_keys:
                                b_pop = beta_pop[ckey]

                                # Calculate transmission risk based on whether they're asymptomatic/diagnosed
                                for contact_ind in person.contact_inds[ckey]:
                                    thisbeta = beta * b_pop * \
                                               (asym_factor if person.symptomatic else 1.) * \
                                               (diag_factor if person.diagnosed else 1.) * \
                                               (cont_factor if person.known_contact else 1.)
                                    transmission = cv.bt(thisbeta) # Check whether virus is transmitted

                                    if transmission:
                                        target_person = self.people[contact_ind] # Stored by UID
                                        if target_person.susceptible: # Skip people who are not susceptible
                                            n_infections += 1
                                            self.infect_person(source_person=person, target_person=target_person, t=t)
                                            person.n_infected += 1
                                            sc.printv(f'        Person {person.uid} infected person {target_person.uid} via {ckey}!', 2, verbose)


                # Count people who developed symptoms
                if person.symptomatic:
                    n_symptomatic += 1

                # Count people who recovered
                if person.recovered:
                    n_recovered += 1

                # Adjust testing probability based on what's happened to the person
                # NB, these need to be separate if statements, because a person can be both diagnosed and infectious/symptomatic
                if person.symptomatic:
                    test_probs[person.uid] *= sympt_test    # They're symptomatic
                if person.known_contact:
                    test_probs[person.uid] *= trace_test    # They've had contact with a known positive
                if person.diagnosed:
                    test_probs[person.uid] = 0.0

            # Implement testing -- this is outside of the loop over people, but inside the loop over time
            if t<len(self['daily_tests']): # Don't know how long the data is, ensure we don't go past the end
                n_tests = self['daily_tests'][t] # Number of tests for this day
                if n_tests and not pl.isnan(n_tests): # There are tests this day
                    self.results['tests'][t] = n_tests # Store the number of tests
                    test_probs_arr = pl.array(list(test_probs.values()))
                    test_probs_arr /= test_probs_arr.sum()
                    test_inds = cv.choose_people_weighted(probs=test_probs_arr, n=n_tests)

                    for test_ind in test_inds:
                        tested_person = self.get_person(test_ind)
                        if tested_person.infectious and cv.bt(test_sensitivity): # Person was tested and is true-positive
                            n_diagnoses += 1
                            tested_person.diagnosed = True
                            tested_person.date_diagnosed = t
                            sc.printv(f'          Person {tested_person.uid} was diagnosed at timestep {t}!', 2, verbose)

            # Implement quarantine
            if t in self['interv_days']:
                ind = sc.findnearest(self['interv_days'], t)
                if self['interv_func'] is not None: # Apply custom intervention function
                    sc.printv(f'Applying custom intervention/change on day {t}...', 1, verbose)
                    self =self['interv_func'](self, t)
                else:
                    eff = self['interv_effs'][ind]
                    sc.printv(f'Applying intervention/change of {eff} on day {t}...', 1, verbose)
                    self['beta'] *= eff # Just change beta

            # Update counts for this time step
            self.results['n_susceptible'][t] = n_susceptible
            self.results['n_exposed'][t]     = n_exposed
            self.results['deaths'][t]        = n_deaths
            self.results['recoveries'][t]    = n_recoveries
            self.results['n_infectious'][t]  = n_infectious
            self.results['infections'][t]    = n_infections
            self.results['n_symptomatic'][t] = n_symptomatic
            self.results['n_recovered'][t]   = n_recovered
            self.results['diagnoses'][t]     = n_diagnoses

            # Calculate doubling time
            if t >= burnin:
                cum_infections = pl.cumsum(self.results['infections'][burnin:t+1]) + self['n_infected'] # Include initially infected people
                exog  = sm.add_constant(np.arange(burnin,t+1)-burnin)
                endog = np.log2(cum_infections)
                model = sm.OLS(endog, exog)
                doubling_rate = model.fit().params[1]
                if doubling_rate != 0: # If it's zero, skip
                    doubling_time = 1.0 / doubling_rate
                    self.results['doubling_time'][t] = doubling_time

            # Effective reproductive number based on number still susceptible
            self.results['r_eff'][t] = self.calculated['r_0']*self.results['n_susceptible'][t]/self['n']

        # Compute cumulative results
        self.results['cum_exposed'].values    = pl.cumsum(self.results['infections'].values) + self['n_infected'] # Include initially infected people
        self.results['cum_tested'].values     = pl.cumsum(self.results['tests'].values)
        self.results['cum_diagnosed'].values  = pl.cumsum(self.results['diagnoses'].values)
        self.results['cum_deaths'].values     = pl.cumsum(self.results['deaths'].values)
        self.results['cum_recoveries'].values = pl.cumsum(self.results['recoveries'].values)


        # Scale the results
        for reskey in self.reskeys:
            if self.results[reskey].scale:
                self.results[reskey].values *= self['scale']

        # Compute likelihood
        if calc_likelihood:
            self.likelihood()

        # Tidy up
        self.results_ready = True
        sc.printv(f'\nRun finished after {elapsed:0.1f} s.\n', 1, verbose)
        self.results['summary'] = self.summary_stats()

        if do_plot:
            self.plot(**kwargs)

        # Convert to an odict to allow e.g. sim.people[25] later
        self.people = sc.odict(self.people)

        return self.results


    def likelihood(self, verbose=None):
        '''
        Compute the log-likelihood of the current simulation based on the number
        of new diagnoses.
        '''
        if verbose is None:
            verbose = self['verbose']

        if not self.results_ready:
            self.run(calc_likelihood=False, verbose=verbose) # To avoid an infinite loop

        loglike = 0
        if self.data is not None and len(self.data):
            for d,datum in enumerate(self.data['new_positives']):
                if not pl.isnan(datum): # Skip days when no tests were performed
                    estimate = self.results['diagnoses'][d]
                    p = cv.poisson_test(datum, estimate)
                    logp = pl.log(p)
                    loglike += logp
                    sc.printv(f'  {self.data["date"][d]}, data={datum:3.0f}, model={estimate:3.0f}, log(p)={logp:10.4f}, loglike={loglike:10.4f}', 2, verbose)

        self.results['likelihood'] = loglike

        sc.printv(f'Likelihood: {loglike}', 1, verbose)

        return loglike



    def plot(self, do_save=None, fig_path=None, fig_args=None, plot_args=None,
             scatter_args=None, axis_args=None, as_dates=True, interval=None, dateformat=None,
             font_size=18, font_family=None, use_grid=True, do_show=True, verbose=None):
        '''
        Plot the results -- can supply arguments for both the figure and the plots.

        Args:
            do_save (bool or str): Whether or not to save the figure. If a string, save to that filename.
            fig_path (str): Path to save the figure
            fig_args (dict): Dictionary of kwargs to be passed to pl.figure()
            plot_args (dict): Dictionary of kwargs to be passed to pl.plot()
            scatter_args (dict): Dictionary of kwargs to be passed to pl.scatter()
            axis_args (dict): Dictionary of kwargs to be passed to pl.subplots_adjust()
            as_dates (bool): Whether to plot the x-axis as dates or time points
            interval (int): Interval between tick marks
            dateformat (str): Date string format, e.g. '%B %d'
            font_size (int): Size of the font
            font_family (str): Font face
            use_grid (bool): Whether or not to plot gridlines
            do_show (bool): Whether or not to show the figure
            verbose (bool): Display a bit of extra information

        Returns:
            fig: Figure handle
        '''

        if verbose is None:
            verbose = self['verbose']
        sc.printv('Plotting...', 1, verbose)

        if fig_args     is None: fig_args     = {'figsize':(16,12)}
        if plot_args    is None: plot_args    = {'lw':3, 'alpha':0.7}
        if scatter_args is None: scatter_args = {'s':150, 'marker':'s'}
        if axis_args    is None: axis_args    = {'left':0.1, 'bottom':0.05, 'right':0.9, 'top':0.97, 'wspace':0.2, 'hspace':0.25}

        fig = pl.figure(**fig_args)
        pl.subplots_adjust(**axis_args)
        pl.rcParams['font.size'] = font_size
        if font_family:
            pl.rcParams['font.family'] = font_family

        res = self.results # Shorten since heavily used

        # Plot everything

        colors = sc.gridcolors(max([len(tp) for tp in to_plot.values()]))

        # Define the data mapping. Must be here since uses functions
        if self.data is not None and len(self.data):
            data_mapping = {
                'cum_exposed': pl.cumsum(self.data['new_infections']),
                'cum_diagnosed':  pl.cumsum(self.data['new_positives']),
                'cum_tested':     pl.cumsum(self.data['new_tests']),
                'infections':     self.data['new_infections'],
                'tests':          self.data['new_tests'],
                'diagnoses':      self.data['new_positives'],
                }
        else:
            data_mapping = {}

        for p,title,keylabels in to_plot.enumitems():
            ax = pl.subplot(2,1,p+1)
            for i,key,label in keylabels.enumitems():
                this_color = colors[i]
                y = res[key].values
                pl.plot(res['t'], y, label=label, **plot_args, c=this_color)
                if key in data_mapping:
                    pl.scatter(self.data['day'], data_mapping[key], c=[this_color], **scatter_args)
            if self.data is not None and len(self.data):
                pl.scatter(pl.nan, pl.nan, c=[(0,0,0)], label='Data', **scatter_args)
            pl.grid(use_grid)
            cv.fixaxis(self)
            sc.commaticks()
            pl.title(title)

            # Optionally reset tick marks (useful for e.g. plotting weeks/months)
            if interval:
                xmin,xmax = ax.get_xlim()
                ax.set_xticks(pl.arange(xmin, xmax+1, interval))

            # Set xticks as dates
            if as_dates:
                xticks = ax.get_xticks()
                xticklabels = self.inds2dates(xticks, dateformat=dateformat)
                ax.set_xticklabels(xticklabels)

        # Ensure the figure actually renders or saves
        if do_save:
<<<<<<< HEAD
            if fig_path is None: # No figpath provided - see whether do_save is a figpath
                if isinstance(do_save, str) :
                    fig_path = do_save # It's a string, assume it's a filename
                else:
                    fig_path = 'covasim.png' # Just give it a default name
=======
            if isinstance(do_save, str) and fig_path is None:
                fig_path = do_save # It's a string, assume it's a filename
            else:
                fig_path = 'covasim.png' # Just give it a default name
            fig_path = sc.makefilepath(fig_path) # Ensure it's valid, including creating the folder
>>>>>>> 5cc98b89
            pl.savefig(fig_path)

        if do_show:
            pl.show()
        else:
            pl.close(fig)

        return fig


    def plot_people(self):
        ''' Use imshow() to show all individuals as rows, with time as columns, one pixel per timestep per person '''
        raise NotImplementedError<|MERGE_RESOLUTION|>--- conflicted
+++ resolved
@@ -271,6 +271,74 @@
 
         return summary
 
+    def get_doubling_time(self, series=None, interval=None, start_day=None, end_day=None, moving_window=None, exp_approx=False):
+        '''
+        Method to calculate doubling time
+        Can be used in 2 ways:
+        1. sim.get_doubling_time(interval=[3,30]) returns the doubling time over the given interval (single float)
+        2. sim.get_doubling_time(interval=[3,30], moving_window=3) returns doubling times calculated over moving windows (array)
+        Instead of an interval, can alternatively pass in the start and end days
+        exp_approx indicates whether to use an exponential growth approximation
+        Can pass in a series or the name of a result
+        '''
+
+        # Validate inputs
+        if interval is not None:
+            if len(interval) != 2:
+                raise Exception(f"Interval should be a list/array/tuple of length 2, not {len(interval)}")
+            start_day, end_day = interval[0], interval[1]
+        int_length = end_day - start_day
+
+        if series is None or isinstance(series, str):
+            if not self.results_ready:
+                raise Exception(f"Results not ready, cannot calculate doubling time")
+            else:
+                if series is None or series not in sim.reskeys:
+                    print(f"Series not suplied or not found in results; defaulting to use cumulative exposures")
+                    series='cum_exposed'
+                series = self.results[series].values
+        else:
+            series = sc.promotetoarray(series)
+
+        if len(series) < int_length:
+            raise Exception(f"Length of series ({len(series)}) is shorter than the doubling time interval supplied ({int_length}).")
+
+        # Deal with moving window
+        if moving_window is not None:
+            if not sc.isnumber(moving_window):
+                print(f"Moving window should be an integer; ignoring and calculating single result")
+                doubling_time = self.get_doubling_time(series=series, start_day=start_day, end_day=end_day, moving_window=None, exp_approx=exp_approx)
+
+            else:
+                if not isinstance(moving_window,int):
+                    print(f"Moving window should be an integer; recasting {moving_window} an int")
+                    moving_window = int(moving_window)
+
+                doubling_time = []
+                for w in range(int_length):
+                    this_start = start_day + w
+                    this_end = this_start + moving_window
+                    this_doubling_time = self.get_doubling_time(series=series, start_day=this_start, end_day=this_end, exp_approx=exp_approx)
+                    doubling_time.append(this_doubling_time)
+
+        # Do calculations
+        else:
+            exog  = sm.add_constant(np.arange(int_length))
+            endog = np.log2(series[start_day:end_day])
+            model = sm.OLS(endog, exog)
+            #import traceback; traceback.print_exc(); import pdb; pdb.set_trace()
+            doubling_rate = model.fit().params[1]
+            if doubling_rate != 0:
+                doubling_time = 1.0 / doubling_rate
+            else:
+                doubling_time = np.inf # TODO - something better here
+
+        return doubling_time
+
+
+
+
+
 
     def infect_person(self, source_person, target_person, t, infectious=False):
         '''
@@ -319,24 +387,8 @@
         # Reset settings and results
         if verbose is None:
             verbose = self['verbose']
-<<<<<<< HEAD
-        self.initialize() # Create people, results, etc.
-
-        # Extract these for later use. The values are not dynamic and the dictionary lookup is expensive.
-        userandpopdata   = (self['usepopdata'] == 'random')
-        beta             = self['beta']
-        asym_factor      = self['asym_factor']
-        diag_factor      = self['diag_factor']
-        cont_factor      = self['cont_factor']
-        beta_pop         = self['beta_pop']
-        sympt_test       = self['sympt_test']
-        trace_test       = self['trace_test']
-        test_sensitivity = self['sensitivity']
-        burnin           = self['burnin']
-=======
         if initialize:
             self.initialize() # Create people, results, etc.
->>>>>>> 5cc98b89
 
         # Main simulation loop
         self.stopped = False # We've just been asked to run, so ensure we're unstopped
@@ -531,17 +583,6 @@
             self.results['n_symptomatic'][t] = n_symptomatic
             self.results['n_recovered'][t]   = n_recovered
             self.results['diagnoses'][t]     = n_diagnoses
-
-            # Calculate doubling time
-            if t >= burnin:
-                cum_infections = pl.cumsum(self.results['infections'][burnin:t+1]) + self['n_infected'] # Include initially infected people
-                exog  = sm.add_constant(np.arange(burnin,t+1)-burnin)
-                endog = np.log2(cum_infections)
-                model = sm.OLS(endog, exog)
-                doubling_rate = model.fit().params[1]
-                if doubling_rate != 0: # If it's zero, skip
-                    doubling_time = 1.0 / doubling_rate
-                    self.results['doubling_time'][t] = doubling_time
 
             # Effective reproductive number based on number still susceptible
             self.results['r_eff'][t] = self.calculated['r_0']*self.results['n_susceptible'][t]/self['n']
@@ -694,19 +735,11 @@
 
         # Ensure the figure actually renders or saves
         if do_save:
-<<<<<<< HEAD
             if fig_path is None: # No figpath provided - see whether do_save is a figpath
                 if isinstance(do_save, str) :
                     fig_path = do_save # It's a string, assume it's a filename
                 else:
                     fig_path = 'covasim.png' # Just give it a default name
-=======
-            if isinstance(do_save, str) and fig_path is None:
-                fig_path = do_save # It's a string, assume it's a filename
-            else:
-                fig_path = 'covasim.png' # Just give it a default name
-            fig_path = sc.makefilepath(fig_path) # Ensure it's valid, including creating the folder
->>>>>>> 5cc98b89
             pl.savefig(fig_path)
 
         if do_show:
