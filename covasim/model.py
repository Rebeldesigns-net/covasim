--- conflicted
+++ resolved
@@ -411,24 +411,9 @@
 
             not_susceptible = filter(lambda p: not p.susceptible, self.people.values())
             n_susceptible = len(self.people)
-<<<<<<< HEAD
-
-            for person in not_susceptible:
-                n_susceptible -= 1
-
-            # # Update each person
-            # for person in self.people.values():
-
-            #     # Count susceptibles
-            #     if person.susceptible:
-            #         n_susceptible += 1
-            #         continue # Don't bother with the rest of the loop
-
-=======
             # Update each person
             for person in not_susceptible:
                 n_susceptible -= 1
->>>>>>> 080eb28c
                 # If exposed, check if the person becomes infectious or develops symptoms
                 if person.exposed:
                     n_exposed += 1
