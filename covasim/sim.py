--- conflicted
+++ resolved
@@ -140,16 +140,7 @@
         self.results['n_infectious']   = init_res('Number infectious')
         self.results['n_symptomatic']  = init_res('Number symptomatic')
         self.results['n_severe']       = init_res('Number with severe symptoms')
-<<<<<<< HEAD
-        self.results['n_recovered']    = init_res('Number recovered')
-        self.results['n_tested']       = init_res('Number tested')
-        self.results['n_diagnosed']    = init_res('Number diagnosed')
-        self.results['infections']     = init_res('Number of new infections')
-        self.results['tests']          = init_res('Number of tests')
-        self.results['diagnoses']      = init_res('Number of new diagnoses')
-=======
         self.results['n_critical']     = init_res('Number of critical cases')
->>>>>>> 219b2845
         self.results['bed_capacity']   = init_res('Percentage bed capacity', ispercentage=True)
 
         # Flow variables
@@ -555,10 +546,10 @@
             # start day of data may not co-incide with simulation
             data_offset = (self.data.iloc[0]['date'] - self.pars['start_day']).days
             data_mapping = {
-                # 'cum_exposed': pl.cumsum(self.data['new_infections']),
+                'cum_exposed': pl.cumsum(self.data['new_infections']),
                 'cum_diagnosed':  pl.cumsum(self.data['new_positives']),
                 'cum_tested':     pl.cumsum(self.data['new_tests']),
-                # 'infections':     self.data['new_infections'],
+                'infections':     self.data['new_infections'],
                 'tests':          self.data['new_tests'],
                 'diagnoses':      self.data['new_positives'],
                 }
