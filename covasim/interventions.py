import covasim as cv
import pylab as pl
import numpy as np
import sciris as sc

__all__ = ['Intervention', 'dynamic_pars', 'sequence', 'change_beta', 'test_num', 'test_prob', 'test_historical', 'contact_tracing']


#%% Generic intervention classes

class Intervention:
    """
    Abstract class for interventions

    """
    def __init__(self):
        self.results = {}  #: All interventions are guaranteed to have results, so `Sim` can safely iterate over this dict


    def apply(self, sim: cv.Sim) -> None:
        """
        Apply intervention

        Function signature matches existing intervention definition
        This method gets called at each timestep and must be implemented
        by derived classes

        Args:
            self:
            sim: The Sim instance

        Returns:
            None
        """
        raise NotImplementedError


    def plot(self, sim: cv.Sim, ax: pl.Axes) -> None:
        """
        Call function during plotting

        This can be used to do things like add vertical lines on days when interventions take place

        Args:
            sim: the Sim instance
            ax: the axis instance

        Returns:
            None
        """
        return


    def to_json(self):
        """
        Return JSON-compatible representation

        Custom classes can't be directly represented in JSON. This method is a
        one-way export to produce a JSON-compatible representation of the
        intervention. In the first instance, the object dict will be returned.
        However, if an intervention itself contains non-standard variables as
        attributes, then its `to_json` method will need to handle those

        Returns: JSON-serializable representation (typically a dict, but could be anything else)

        """
        d = sc.dcp(self.__dict__)
        d['InterventionType'] = self.__class__.__name__
        return d


class dynamic_pars(Intervention):
    '''
    A generic intervention that modifies a set of parameters at specified points
    in time.

    The intervention takes a single argument, pars, which is a dictionary of which
    parameters to change, with following structure: keys are the parameters to change,
    then subkeys 'days' and 'vals' are either a scalar or list of when the change(s)
    should take effect and what the new value should be, respectively.

    Args:
        pars (dict): described above

    Examples:
        interv = cv.dynamic_pars({'diag_factor':{'days':30, 'vals':0.5}, 'cont_factor':{'days':30, 'vals':0.5}}) # Starting day 30, make diagnosed people and people with contacts half as likely to transmit
        interv = cv.dynamic_pars({'beta':{'days':[14, 28], 'vals':[0.005, 0.015]}}) # On day 14, change beta to 0.005, and on day 28 change it back to 0.015
    '''

    def __init__(self, pars):
        super().__init__()
        subkeys = ['days', 'vals']
        for parkey in pars.keys():
            for subkey in subkeys:
                if subkey not in pars[parkey].keys():
                    errormsg = f'Parameter {parkey} is missing subkey {subkey}'
                    raise KeyError(errormsg)
                if not sc.isiterable(pars[parkey][subkey]):
                    pars[parkey][subkey] = sc.promotetoarray(pars[parkey][subkey])
            len_days = len(pars[parkey]['days'])
            len_vals = len(pars[parkey]['vals'])
            if len_days != len_vals:
                raise ValueError(f'Length of days ({len_days}) does not match length of values ({len_vals}) for parameter {parkey}')
        self.pars = pars
        return


    def apply(self, sim: cv.Sim):
        ''' Loop over the parameters, and then loop over the days, applying them if any are found '''
        t = sim.t
        for parkey,parval in self.pars.items():
            inds = sc.findinds(parval['days'], t) # Look for matches
            if len(inds):
                if len(inds)>1:
                    raise ValueError(f'Duplicate days are not allowed for Dynamic interventions (day={t}, indices={inds})')
                else:
                    val = parval['vals'][inds[0]]
                    if isinstance(val, dict):
                        sim[parkey].update(val) # Set the parameter if a nested dict
                    else:
                        sim[parkey] = val # Set the parameter if not a dict
        return


class sequence(Intervention):
    """
    This is an example of a meta-intervention which switches between a sequence of interventions.

    Args:
        days (list): the days on which to apply each intervention
        interventions (list): the interventions to apply on those days

    Example:
        interv = cv.sequence(days=[10, 51], interventions=[
                    cv.test_historical(npts, n_tests=[100] * npts, n_positive=[1] * npts),
                    cv.test_prob(npts, symptomatic_prob=0.2, asymptomatic_prob=0.002, trace_prob=0.9),
                ])
    """

    def __init__(self, days, interventions):
        super().__init__()
        assert len(days) == len(interventions)
        self.days = days
        self.interventions = interventions
        self._cum_days = np.cumsum(days)
        return


    def apply(self, sim: cv.Sim):
        idx = np.argmax(self._cum_days > sim.t)  # Index of the intervention to apply on this day
        self.interventions[idx].apply(sim)
        return


class change_beta(Intervention):
    '''
    The most basic intervention -- change beta by a certain amount.

    Args:
        days (int or array): the day or array of days to apply the interventions
        changes (float or array): the changes in beta (1 = no change, 0 = no transmission)

    Examples:
        interv = cv.change_beta(25, 0.3) # On day 25, reduce beta by 70% to 0.3
        interv = cv.change_beta([14, 28], [0.7, 1]) # On day 14, reduce beta by 30%, and on day 28, return to 1

    '''

    def __init__(self, days, changes):
        super().__init__()
        self.days = sc.promotetoarray(days)
        self.changes = sc.promotetoarray(changes)
        if len(self.days) != len(self.changes):
            errormsg = f'Number of days supplied ({len(self.days)}) does not match number of changes in beta ({len(self.changes)})'
            raise ValueError(errormsg)
        self.orig_beta = None
        return


    def apply(self, sim: cv.Sim):

        # If this is the first time it's being run, store beta
        if self.orig_beta is None:
            self.orig_beta = sim['beta']

        # If this day is found in the list, apply the intervention
        inds = sc.findinds(self.days, sim.t)
        if len(inds):
            new_beta = self.orig_beta
            for ind in inds:
                new_beta = new_beta * self.changes[ind]
            sim['beta'] = new_beta

        return


    def plot(self, sim: cv.Sim, ax: pl.Axes):
        ''' Plot vertical lines for when changes in beta '''
        ylims = ax.get_ylim()
        for day in self.days:
            pl.plot([day]*2, ylims, '--')
        return


#%% Testing interventions

class test_num(Intervention):
    """
    Test a fixed number of people per day.
    Example:
        interv = cv.test_num(daily_tests=[0.10*n_people]*npts)
    Returns:
        Intervention
    """

    def __init__(self, daily_tests, sympt_test=100.0, trace_test=1.0, sensitivity=1.0, test_delay=0):
        super().__init__()

        self.daily_tests = daily_tests #: Should be a list of length matching time
        self.sympt_test = sympt_test
        self.trace_test = trace_test
        self.sensitivity = sensitivity
        self.test_delay = test_delay

        return


    def apply(self, sim: cv.Sim):

        t = sim.t

        # Check that there are still tests
        if t < len(self.daily_tests):
            n_tests = self.daily_tests[t]  # Number of tests for this day
            sim.results['new_tests'][t] += n_tests
        else:
            return

        # If there are no tests today, abort early
        if not (n_tests and pl.isfinite(n_tests)):
            return

        test_probs = np.ones(sim.n)
        new_diagnoses = 0

        for i, person in enumerate(sim.people.values()):

            new_diagnoses += person.check_diagnosed(t)

            # Adjust testing probability based on what's happened to the person
            # NB, these need to be separate if statements, because a person can be both diagnosed and infectious/symptomatic
            if person.symptomatic:
                test_probs[i] *= self.sympt_test  # They're symptomatic
            if person.known_contact:
                test_probs[i] *= self.trace_test  # They've had contact with a known positive
            if person.diagnosed:
                test_probs[i] = 0.0

        test_inds = cv.choose_weighted(probs=test_probs, n=n_tests, normalize=True)
<<<<<<< HEAD
        sim.results['new_diagnoses'][t] = new_diagnoses
=======
        sim.results['new_diagnoses'][t] += new_diagnoses
>>>>>>> 32e47d06

        for test_ind in test_inds:
            person = sim.get_person(test_ind)
            person.test(t, self.sensitivity, test_delay=self.test_delay)
<<<<<<< HEAD
=======

        return


class contact_tracing(Intervention):
    '''
    Contact tracing of positives
    '''
    def __init__(self, trace_probs, trace_time):
        super().__init__()
        self.trace_probs = trace_probs
        self.trace_time = trace_time
        return


    def apply(self, sim: cv.Sim):
        t = sim.t
        for i, person in enumerate(sim.people.values()):
            if not person.infectious:
                continue

            # Trace dynamic contact, e.g. the ones that change on every step
            # A sample of community contacts is appended to person.dyn_cont_ppl on each step
            person.trace_dynamic_contacts(self.trace_probs, self.trace_time)

            if person.date_diagnosed is not None and person.date_diagnosed == t-1:
                # This person was just diagnosed: time to trace their (static) contacts
                contactable_ppl = person.trace_static_contacts(self.trace_probs, self.trace_time)

                contactable_ppl.update(person.dyn_cont_ppl)

                # Loop over people who get contacted
                for contact_ind, contact_time in contactable_ppl.items():
                    target_person = sim.get_person(contact_ind)
                    if target_person.date_known_contact is None:
                        target_person.date_known_contact = t + contact_time
                    else:
                        target_person.date_known_contact = min(target_person.date_known_contact, t + contact_time)
>>>>>>> 32e47d06

        return


class contact_tracing(Intervention):
    '''
    Contact tracing of positives
    '''
    def __init__(self, trace_probs, trace_time, contact_reduction=None):
        super().__init__()
        self.trace_probs = trace_probs
        self.trace_time = trace_time
        self.contact_reduction = contact_reduction # Not using this yet, but could potentially scale contact in this intervention
        return

    def apply(self, sim: cv.Sim):
        t = sim.t

        # Firstly, loop over diagnosed people to trace their contacts
        diagnosed_ppl = filter(lambda p: p.diagnosed, sim.people.values())
        for i, person in enumerate(diagnosed_ppl):

            # Trace dynamic contact, e.g. the ones that change on every step
            # A sample of community contacts is appended to person.dyn_cont_ppl on each step
            person.trace_dynamic_contacts(self.trace_probs, self.trace_time)

            if person.date_diagnosed is not None and person.date_diagnosed == t-1:
                # This person was just diagnosed: time to trace their (static) contacts
                contactable_ppl = person.trace_static_contacts(self.trace_probs, self.trace_time)
                contactable_ppl.update(person.dyn_cont_ppl)

                # Loop over people who get contacted
                for contact_ind, contact_time in contactable_ppl.items():
                    target_person = sim.get_person(contact_ind)
                    if target_person.date_known_contact is None:
                        target_person.date_known_contact = t + contact_time
                    else:
                        target_person.date_known_contact = min(target_person.date_known_contact, t + contact_time)

        return



class test_prob(Intervention):
    """
    Test as many people as required based on test probability.

    Example:
        interv = cv.test_prop(symptomatic_prob=0.9, asymptomatic_prob=0.0, trace_prob=0.9)

    Returns:
        Intervention
    """
    def __init__(self, symptomatic_prob=0.9, asymptomatic_prob=0.01, trace_prob=1.0, test_sensitivity=1.0):
        """

        Args:
            self:
            symptomatic_prob:
            trace_prob:

        Returns:

        """
        super().__init__()
        self.symptomatic_prob = symptomatic_prob
        self.asymptomatic_prob = asymptomatic_prob
        self.trace_prob = trace_prob # Probability that identified contacts get tested
        self.test_sensitivity = test_sensitivity
        self.scheduled_tests = set() # Track UIDs of people that are guaranteed to be tested at the next step
        return


    def apply(self, sim: cv.Sim):
        ''' Perform testing '''

        t = sim.t
        new_scheduled_tests = set()

        for i, person in enumerate(sim.people.values()):
            if i in self.scheduled_tests or (person.symptomatic and cv.bt(self.symptomatic_prob)) or (not person.symptomatic and cv.bt(self.asymptomatic_prob)):
                sim.results['new_tests'][t] += 1
                person.test(t, self.test_sensitivity)
                if person.diagnosed:
                    sim.results['new_diagnoses'][t] += 1
                    for idx in person.contacts:
                        if person.diagnosed and self.trace_prob and cv.bt(self.trace_prob):
                            new_scheduled_tests.add(idx)

        self.scheduled_tests = new_scheduled_tests
        return


class test_historical(Intervention):
    """
    Test a known number of positive cases

    This can be used to simulate historical data containing the number of tests performed and the
    number of cases identified as a result.

    This intervention will actually test all individuals. At the moment, testing someone who is negative
    has no effect, so they don't really need to be tested. However, it's possible that in the future
    a negative test may still have an impact (e.g. make it less likely for an individual to re-test even
    if they become symptomatic). Therefore to remain as accurate as possible, `Person.test()` is guaranteed
    to be called for every person tested.

    One minor limitation of this intervention is that symptomatic individuals that are tested and in reality
    returned a false negative result would not be tested at all - instead, a non-infectious individual would
    be tested. At the moment this would not affect model dynamics because a false negative is equivalent to
    not performing the test at all.

    """

    def __init__(self, n_tests, n_positive):
        """

        Args:
            n_tests: Number of tests per day. If this is a scalar or an array with length less than npts, it will be zero-padded
            n_positive: Number of positive tests (confirmed cases) per day. If this is a scalar or an array with length less than npts, it will be zero-padded
        """
        super().__init__()
        self.n_tests    = sc.promotetoarray(n_tests)
        self.n_positive = sc.promotetoarray(n_positive)
        return


    def apply(self, sim: cv.Sim):
        ''' Perform testing '''

        t = sim.t

        if self.n_tests[t]:

            # Compute weights for people who would test positive or negative
            positive_tests = np.zeros((sim.n,))
            for i, person in enumerate(sim.people.values()):
                if person.infectious:
                    positive_tests[i] = 1
            negative_tests = 1-positive_tests

            # Select the people to test in each category
            positive_inds = cv.choose_weighted(probs=positive_tests, n=min(sum(positive_tests), self.n_positive[t]), normalize=True)
            negative_inds = cv.choose_weighted(probs=negative_tests, n=min(sum(negative_tests), self.n_tests[t]-len(positive_inds)), normalize=True)

            # Todo - assess performance and optimize e.g. to reduce dict indexing
            for ind in positive_inds:
                person = sim.get_person(ind)
                person.test(t, test_sensitivity=1.0) # Sensitivity is 1 because the person is guaranteed to test positive
                sim.results['new_diagnoses'][t] += 1

            for ind in negative_inds:
                person = sim.get_person(ind)
                person.test(t, test_sensitivity=1.0)

            sim.results['new_tests'][t] += self.n_tests[t]

        return<|MERGE_RESOLUTION|>--- conflicted
+++ resolved
@@ -213,12 +213,12 @@
         Intervention
     """
 
-    def __init__(self, daily_tests, sympt_test=100.0, trace_test=1.0, sensitivity=1.0, test_delay=0):
+    def __init__(self, daily_tests, sympt_test=100.0, quar_test=1.0, sensitivity=1.0, test_delay=0):
         super().__init__()
 
         self.daily_tests = daily_tests #: Should be a list of length matching time
         self.sympt_test = sympt_test
-        self.trace_test = trace_test
+        self.quar_test = quar_test
         self.sensitivity = sensitivity
         self.test_delay = test_delay
 
@@ -251,23 +251,17 @@
             # NB, these need to be separate if statements, because a person can be both diagnosed and infectious/symptomatic
             if person.symptomatic:
                 test_probs[i] *= self.sympt_test  # They're symptomatic
-            if person.known_contact:
-                test_probs[i] *= self.trace_test  # They've had contact with a known positive
+            if person.quarantine:
+                test_probs[i] *= self.quar_test  # They're in quarantine
             if person.diagnosed:
                 test_probs[i] = 0.0
 
         test_inds = cv.choose_weighted(probs=test_probs, n=n_tests, normalize=True)
-<<<<<<< HEAD
-        sim.results['new_diagnoses'][t] = new_diagnoses
-=======
         sim.results['new_diagnoses'][t] += new_diagnoses
->>>>>>> 32e47d06
 
         for test_ind in test_inds:
             person = sim.get_person(test_ind)
             person.test(t, self.sensitivity, test_delay=self.test_delay)
-<<<<<<< HEAD
-=======
 
         return
 
@@ -276,18 +270,19 @@
     '''
     Contact tracing of positives
     '''
-    def __init__(self, trace_probs, trace_time):
+    def __init__(self, trace_probs, trace_time, contact_reduction=None):
         super().__init__()
         self.trace_probs = trace_probs
         self.trace_time = trace_time
-        return
-
+        self.contact_reduction = contact_reduction # Not using this yet, but could potentially scale contact in this intervention
+        return
 
     def apply(self, sim: cv.Sim):
         t = sim.t
-        for i, person in enumerate(sim.people.values()):
-            if not person.infectious:
-                continue
+
+        # Firstly, loop over diagnosed people to trace their contacts
+        diagnosed_ppl = filter(lambda p: p.diagnosed, sim.people.values())
+        for i, person in enumerate(diagnosed_ppl):
 
             # Trace dynamic contact, e.g. the ones that change on every step
             # A sample of community contacts is appended to person.dyn_cont_ppl on each step
@@ -296,7 +291,6 @@
             if person.date_diagnosed is not None and person.date_diagnosed == t-1:
                 # This person was just diagnosed: time to trace their (static) contacts
                 contactable_ppl = person.trace_static_contacts(self.trace_probs, self.trace_time)
-
                 contactable_ppl.update(person.dyn_cont_ppl)
 
                 # Loop over people who get contacted
@@ -306,45 +300,6 @@
                         target_person.date_known_contact = t + contact_time
                     else:
                         target_person.date_known_contact = min(target_person.date_known_contact, t + contact_time)
->>>>>>> 32e47d06
-
-        return
-
-
-class contact_tracing(Intervention):
-    '''
-    Contact tracing of positives
-    '''
-    def __init__(self, trace_probs, trace_time, contact_reduction=None):
-        super().__init__()
-        self.trace_probs = trace_probs
-        self.trace_time = trace_time
-        self.contact_reduction = contact_reduction # Not using this yet, but could potentially scale contact in this intervention
-        return
-
-    def apply(self, sim: cv.Sim):
-        t = sim.t
-
-        # Firstly, loop over diagnosed people to trace their contacts
-        diagnosed_ppl = filter(lambda p: p.diagnosed, sim.people.values())
-        for i, person in enumerate(diagnosed_ppl):
-
-            # Trace dynamic contact, e.g. the ones that change on every step
-            # A sample of community contacts is appended to person.dyn_cont_ppl on each step
-            person.trace_dynamic_contacts(self.trace_probs, self.trace_time)
-
-            if person.date_diagnosed is not None and person.date_diagnosed == t-1:
-                # This person was just diagnosed: time to trace their (static) contacts
-                contactable_ppl = person.trace_static_contacts(self.trace_probs, self.trace_time)
-                contactable_ppl.update(person.dyn_cont_ppl)
-
-                # Loop over people who get contacted
-                for contact_ind, contact_time in contactable_ppl.items():
-                    target_person = sim.get_person(contact_ind)
-                    if target_person.date_known_contact is None:
-                        target_person.date_known_contact = t + contact_time
-                    else:
-                        target_person.date_known_contact = min(target_person.date_known_contact, t + contact_time)
 
         return
 
@@ -384,19 +339,16 @@
         ''' Perform testing '''
 
         t = sim.t
-        new_scheduled_tests = set()
-
+
+        new_diagnoses = 0
         for i, person in enumerate(sim.people.values()):
-            if i in self.scheduled_tests or (person.symptomatic and cv.bt(self.symptomatic_prob)) or (not person.symptomatic and cv.bt(self.asymptomatic_prob)):
+            new_diagnoses += person.check_diagnosed(t)
+            if (person.symptomatic and cv.bt(self.symptomatic_prob)) or (not person.symptomatic and cv.bt(self.asymptomatic_prob)):
                 sim.results['new_tests'][t] += 1
                 person.test(t, self.test_sensitivity)
-                if person.diagnosed:
-                    sim.results['new_diagnoses'][t] += 1
-                    for idx in person.contacts:
-                        if person.diagnosed and self.trace_prob and cv.bt(self.trace_prob):
-                            new_scheduled_tests.add(idx)
-
-        self.scheduled_tests = new_scheduled_tests
+
+        sim.results['new_diagnoses'][t] += new_diagnoses
+
         return
 
 
