--- conflicted
+++ resolved
@@ -303,17 +303,6 @@
             return
 
 
-<<<<<<< HEAD
-    def trace_contacts(self, trace_probs, trace_time):
-        '''
-        A method to trace a person's contacts
-        '''
-        if (lkey,layer) in self.contacts.items():
-            this_trace_prob = trace_probs[lkey]
-            new_contact_keys = cvu.bf(this_trace_prob, self.contacts[ckey])
-            self.dyn_cont_ppl.update({nck:trace_time[ckey] for nck in new_contact_keys})
-        return
-=======
     # def trace_contacts(self, trace_probs, trace_time):
     #     '''
     #     A method to trace a person's contacts
@@ -323,7 +312,6 @@
     #         new_contact_keys = cvu.bf(this_trace_prob, self.contacts[ckey])
     #         self.dyn_cont_ppl.update({nck:trace_time[ckey] for nck in new_contact_keys})
     #     return
->>>>>>> aab2484f
 
 
     def trace_contacts(self, inds, trace_probs, trace_time):
@@ -331,21 +319,12 @@
         A method to trace a person's contacts
         '''
         contactable_ppl = {}  # Store people that are contactable and how long it takes to contact them
-<<<<<<< HEAD
-#        if lkey,layer in self.contacts.items():
-#            if len(layer):
-#                this_trace_prob = trace_probs[ckey]
-#                these_contacts = layer['p2'][layer['p1']==
-#                new_contact_keys = cvu.bf(this_trace_prob, these_contacts)
-#                contactable_ppl.update({nck: trace_time[ckey] for nck in new_contact_keys})
-=======
         # for lkey,layer in self.contacts.items():
         #     if len(layer):
         #         this_trace_prob = trace_probs[ckey]
         #         these_contacts = layer['p2'][layer['p1'] # ==
         #         new_contact_keys = cvu.bf(this_trace_prob, these_contacts)
         #         contactable_ppl.update({nck: trace_time[ckey] for nck in new_contact_keys})
->>>>>>> aab2484f
 
         return contactable_ppl
 
