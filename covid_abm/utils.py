--- conflicted
+++ resolved
@@ -14,26 +14,19 @@
 
 def set_seed(seed=None):
     ''' Reset the random seed -- complicated because of Numba '''
-
+    
     @nb.njit((nb.int64,))
     def set_seed_numba(seed):
         return np.random.seed(seed)
-
+    
     def set_seed_regular(seed):
         return np.random.seed(seed)
-<<<<<<< HEAD
-
-    if seed is not None:
-        set_seed_numba(seed)
-        set_seed_regular(seed)
-=======
     
     set_seed_regular(seed)
     if seed is None: # Numba can't accept a None seed, so use our just-reinitialized Numpy stream to generate one
         seed = np.random.randint(1e9)
     set_seed_numba(seed)
     
->>>>>>> e8e031e6
     return
 
 
@@ -59,7 +52,7 @@
 def choose_people(max_ind, n):
     '''
     Choose n people.
-
+    
     choose_people(5, 2) will choose 2 out of 5 people with equal probability.
     '''
     if max_ind < n:
@@ -74,9 +67,9 @@
     '''
     Choose n people, each with a probability from the distribution probs. Overshoot
     handles the case where there are repeats
-
+    
     choose_people([0.2, 0.5, 0.1, 0.1, 0.1], 2) will choose 2 out of 5 people with nonequal probability.
-
+    
     NB: unfortunately pd.unique() is not supported by Numba, nor is
     np.unique(return_index=True), hence why this function is not jitted.
     '''
